[build-system]
requires = ["setuptools>=61.0", "wheel"]
build-backend = "setuptools.build_meta"

[project]
name = "mcp-cli"
version = "0.1.0"
description = "A cli for the Model Context Provider"
requires-python = ">=3.11"
readme = "README.md"
authors = [
  { name = "Chris Hay", email = "chrishayuk@younknowwhere.com" }
]
<<<<<<< HEAD
keywords = ["llm", "openai", "watsonx", "claude", "mcp", "cli"]
=======
keywords = ["llm", "openai", "watsonx", "mcp", "cli"]
>>>>>>> c6c761bc
license = {text = "MIT"}
dependencies = [
  "anyio>=4.6.2.post1",
  "asyncio>=3.4.3",
  "chuk-mcp>=0.1.7",
  "ollama>=0.4.2",
  "ibm-watsonx-ai>=1.3.3",
  "openai>=1.55.3",
  "ibm-watsonx-ai>=1.3.3",
  "pandas>=2.2.3",
  "prompt-toolkit>=3.0.50",
  "python-dotenv>=1.0.1",
  "requests>=2.32.3", # Re-enable if you actually want to install from PyPI
  "rich>=13.9.4",
  "typer>=0.15.2",
]

[project.scripts]
mcp-cli = "mcp_cli.main:app"
mcp-llm = "mcp_cli.llm.__main__:main"

[project.optional-dependencies]
wasm = []
dev = [
  "numpy>=2.2.3",
  "pytest-asyncio>=0.25.3",
  "asyncio>=3.4.3"
]

[tool.setuptools]
package-dir = { "" = "src" }
packages = ["mcp_cli"]

[dependency-groups]
dev = [
  "pydantic>=2.10.2",
  "pytest-asyncio>=0.25.3",
]<|MERGE_RESOLUTION|>--- conflicted
+++ resolved
@@ -11,11 +11,9 @@
 authors = [
   { name = "Chris Hay", email = "chrishayuk@younknowwhere.com" }
 ]
-<<<<<<< HEAD
+
 keywords = ["llm", "openai", "watsonx", "claude", "mcp", "cli"]
-=======
-keywords = ["llm", "openai", "watsonx", "mcp", "cli"]
->>>>>>> c6c761bc
+
 license = {text = "MIT"}
 dependencies = [
   "anyio>=4.6.2.post1",
