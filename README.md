# MCP CLI - Model Context Provider Command Line Interface
A powerful, feature-rich command-line interface for interacting with Model Context Provider servers. This client enables seamless communication with LLMs through integration with the [CHUK-MCP protocol library](https://github.com/chrishayuk/chuk-mcp) which is a pyodide compatible pure python protocol implementation of MCP, supporting tool usage, conversation management, and multiple operational modes.

## 🧠 For watsonx.ai Users (Quickstart ~10min)

If you're using IBM watsonx.ai with MCP CLI, follow these steps to get started quickly:

### ✅ Prerequisites
- Python 3.11+
- watsonx.ai credentials (endpoint_url, api_key, and project ID)
- SQLite database or other MCP-compatible server


### 🛠️ 1. Clone and set-up 

Clone the repository:

```bash
git clone https://github.com/iiias/mcp-cli-watsonx
cd mcp-cli-watsonx
```

2. Install the package with development dependencies:

```bash
pip install -e ".[cli,dev]"
```

3. Rename .env.example to .env
```bash
mv .env.example .env
```

4. Open .env
```bash
vim .env
```
...and add your credentials

```bash
WATSONX_ENDPOINT_URL= # (e.g., https://eu-de.ml.cloud.ibm.com)
WATSONX_API_KEY= 
WATSONX_PROJECT_ID=
```

### 🧹 2. (Optional) Add more MCP servers

In your `server_config.json` you will find your MCP server for `sqlite3`.

If you want to add more:

```json
  {
    "mcpServers": {
      "sqlite": {
        "command": "uvx",
        "args": ["mcp-server-sqlite", "--db-path", "test.db"]
      },
      "slack": {
        ... # See server-specific documentation
      },
    }
  }
```

**See more [examples](https://modelcontextprotocol.io/examples) for MCP Servers in the official documentation.**

**🚀 Learn how to install more servers [here](https://modelcontextprotocol.io/examples#getting-started).**

### 💬 3. Start Chat with watsonx.ai as provider

```bash
mcp-cli chat --server sqlite --provider watsonx --model mistralai/mistral-large
```

The client can now:
- Receive structured tool definitions
- Automatically call tools (e.g. `read_query`, `list_tables`)
- Return real data (not hallucinations)


## 🔄 Protocol Implementation

The core protocol implementation has been moved to a separate package at:
**[https://github.com/chrishayuk/chuk-mcp](https://github.com/chrishayuk/chuk-mcp)**

This CLI is built on top of the protocol library, focusing on providing a rich user experience while the protocol library handles the communication layer.

## 🌟 Features

- **Multiple Operational Modes**:
  - **Chat Mode**: Conversational interface with direct LLM interaction and automated tool usage
  - **Interactive Mode**: Command-driven interface for direct server operations
  - **Command Mode**: Unix-friendly mode for scriptable automation and pipelines
  - **Direct Commands**: Run individual commands without entering interactive mode

- **Multi-Provider Support**:
  - watsonx.ai integration (`ibm/granite-3-8b-instruct`, `mistralai/mistral-large`, etc.)
  - OpenAI integration (`gpt-4o-mini`, `gpt-4o`, `gpt-4-turbo`, etc.)
  - watsonx.ai integration (`ibm/granite-3-8b-instruct`, `mistralai/mistral-large`, etc.)
  - Ollama integration (`llama3.2`, `qwen2.5-coder`, etc.)
  - Extensible architecture for additional providers

- **Robust Tool System**:
  - Automatic discovery of server-provided tools
  - Server-aware tool execution
  - Tool call history tracking and analysis
  - Support for complex, multi-step tool chains

- **Advanced Conversation Management**:
  - Complete conversation history tracking
  - Filtering and viewing specific message ranges
  - JSON export capabilities for debugging or analysis
  - Conversation compaction for reduced token usage

- **Rich User Experience**:
  - Command completion with context-aware suggestions
  - Colorful, formatted console output
  - Progress indicators for long-running operations
  - Detailed help and documentation

- **Resilient Resource Management**:
  - Proper cleanup of asyncio resources
  - Graceful error handling
  - Clean terminal restoration
  - Support for multiple simultaneous server connections

## 📋 Prerequisites

- Python 3.11 or higher
- For watsonx.ai: Valid API key, project ID, and endpoint URL
- For OpenAI: Valid API key in `OPENAI_API_KEY` environment variable
- For watsonx.ai: Valid API key (`WATSONX_API_KEY`), valid project ID (`WATSONX_PROJECT_ID`), endpoint URL (`WATSONX_ENDPOINT_URL`)
- For Ollama: Local Ollama installation
- Server configuration file (default: `server_config.json`)
- [CHUK-MCP](https://github.com/chrishayuk/chuk-mcp) protocol library

## 🚀 Installation

### Install from Source

1. Clone the repository:

```bash
git clone https://github.com/chrishayuk/mcp-cli
cd mcp-cli
```

2. Install the package with development dependencies:

```bash
pip install -e ".[cli,dev]"
```

3. Run the CLI:

```bash
mcp-cli --help
```

### Using UV (Alternative Installation)

If you prefer using UV for dependency management:

```bash
# Install UV if not already installed
pip install uv

# Install dependencies
uv sync --reinstall

# Run using UV
uv run mcp-cli --help
```

## 🧰 Command-line Arguments

Global options available for all commands:

- `--server`: Specify the server(s) to connect to (comma-separated for multiple)
- `--config-file`: Path to server configuration file (default: `server_config.json`)
<<<<<<< HEAD
- `--provider`: LLM provider to use (`openai`, `watsonx` or `ollama`, default: `openai`)
=======
- `--provider`: LLM provider to use (`watsonx`, `openai` or `ollama`, default: `watsonx`)
>>>>>>> c6c761bc
- `--model`: Specific model to use (provider-dependent defaults)
- `--disable-filesystem`: Disable filesystem access (default: true)

## 🤖 Using Chat Mode

Chat mode provides a conversational interface with the LLM, automatically using available tools when needed:

```bash
mcp-cli chat --server sqlite
```

With specific provider and model:

```bash
mcp-cli chat --server sqlite --provider watsonx --model mistralai/mistral-large
```

```bash
mcp-cli chat --server sqlite --provider ollama --model llama3.2
```

### Chat Commands

In chat mode, use these slash commands:

#### General Commands
- `/help`: Show available commands
- `/help <command>`: Show detailed help for a specific command
- `/quickhelp` or `/qh`: Display a quick reference of common commands
- `exit` or `quit`: Exit chat mode

#### Tool Commands
- `/tools`: Display all available tools with their server information
  - `/tools --all`: Show detailed tool information including parameters
  - `/tools --raw`: Show raw tool definitions
- `/toolhistory` or `/th`: Show history of tool calls in the current session
  - `/th <N>`: Show details for a specific tool call
  - `/th -n 5`: Show only the last 5 tool calls
  - `/th --json`: Show tool calls in JSON format

#### Conversation Commands
- `/conversation` or `/ch`: Show the conversation history
  - `/ch <N>`: Show a specific message from history
  - `/ch -n 5`: Show only the last 5 messages
  - `/ch <N> --json`: Show a specific message in JSON format
  - `/ch --json`: View the entire conversation history in raw JSON format
- `/save <filename>`: Save conversation history to a JSON file
- `/compact`: Condense conversation history into a summary

#### Display Commands
- `/cls`: Clear the screen while keeping conversation history
- `/clear`: Clear both the screen and conversation history
- `/verbose` or `/v`: Toggle between verbose and compact tool display modes

#### Control Commands
- `/interrupt`, `/stop`, or `/cancel`: Interrupt running tool execution
- `/provider <n>`: Change the current LLM provider 
- `/model <n>`: Change the current LLM model
- `/servers`: List connected servers and their status

## 🖥️ Using Interactive Mode

Interactive mode provides a command-line interface with slash commands for direct server interaction:

```bash
mcp-cli interactive --server sqlite
```

### Interactive Commands

In interactive mode, use these commands:

- `/ping`: Check if server is responsive
- `/prompts`: List available prompts
- `/tools`: List available tools
- `/tools-all`: Show detailed tool information with parameters
- `/tools-raw`: Show raw tool definitions in JSON
- `/resources`: List available resources
- `/chat`: Enter chat mode
- `/cls`: Clear the screen
- `/clear`: Clear the screen and show welcome message
- `/help`: Show help message
- `/exit` or `/quit`: Exit the program

## 📄 Using Command Mode

Command mode provides a Unix-friendly interface for automation and pipeline integration:

```bash
mcp-cli cmd --server sqlite [options]
```

This mode is designed for scripting, batch processing, and direct integration with other Unix tools.

### Command Mode Options

- `--input`: Input file path (use `-` for stdin)
- `--output`: Output file path (use `-` for stdout, default)
- `--prompt`: Prompt template (use `{{input}}` as placeholder for input)
- `--raw`: Output raw text without formatting
- `--tool`: Directly call a specific tool
- `--tool-args`: JSON arguments for tool call
- `--system-prompt`: Custom system prompt

### Command Mode Examples

Process content with LLM:

```bash
# Summarize a document
mcp-cli cmd --server sqlite --input document.md --prompt "Summarize this: {{input}}" --output summary.md

# Process stdin and output to stdout
cat document.md | mcp-cli cmd --server sqlite --input - --prompt "Extract key points: {{input}}"
```

Call tools directly:

```bash
# List database tables
mcp-cli cmd --server sqlite --tool list_tables --raw

# Run a SQL query
mcp-cli cmd --server sqlite --tool read_query --tool-args '{"query": "SELECT COUNT(*) FROM users"}'
```

Batch processing:

```bash
# Process multiple files with GNU Parallel
ls *.md | parallel mcp-cli cmd --server sqlite --input {} --output {}.summary.md --prompt "Summarize: {{input}}"
```

## 🔧 Direct Commands

Run individual commands without entering interactive mode:

```bash
# List available tools
mcp-cli tools list --server sqlite

# Call a specific tool
mcp-cli tools call --server sqlite

# List available prompts
mcp-cli prompts list --server sqlite

# Check server connectivity
mcp-cli ping --server sqlite

# List available resources
mcp-cli resources list --server sqlite
```

## 📂 Server Configuration

Create a `server_config.json` file with your server configurations:

```json
{
  "mcpServers": {
    "sqlite": {
      "command": "python",
      "args": ["-m", "mcp_server.sqlite_server"],
      "env": {
        "DATABASE_PATH": "your_database.db"
      }
    },
    "another-server": {
      "command": "python",
      "args": ["-m", "another_server_module"],
      "env": {}
    }
  }
}
```

## 🏗️ Project Structure

```
src/
├── mcp_cli/
│   ├── chat/                  # Chat mode implementation
│   │   ├── commands/          # Chat slash commands
│   │   │   ├── __init__.py    # Command registration system
│   │   │   ├── conversation.py  # Conversation management
│   │   │   ├── conversation_history.py   
│   │   │   ├── exit.py              
│   │   │   ├── help.py              
│   │   │   ├── help_text.py         
│   │   │   ├── models.py            
│   │   │   ├── servers.py           
│   │   │   ├── tool_history.py      
│   │   │   └── tools.py             
│   │   ├── chat_context.py    # Chat session state management
│   │   ├── chat_handler.py    # Main chat loop handler
│   │   ├── command_completer.py  # Command completion
│   │   ├── conversation.py    # Conversation processor
│   │   ├── system_prompt.py   # System prompt generator
│   │   ├── tool_processor.py  # Tool handling
│   │   └── ui_manager.py      # User interface
│   ├── commands/              # CLI commands
│   │   ├── __init__.py
│   │   ├── chat.py            # Chat command
│   │   ├── cmd.py             # Command mode
│   │   ├── interactive.py     # Interactive mode
│   │   ├── ping.py            # Ping command
│   │   ├── prompts.py         # Prompts commands
│   │   ├── register_commands.py  # Command registration
│   │   ├── resources.py       # Resources commands
│   │   └── tools.py           # Tools commands
│   ├── llm/                   # LLM client implementations
│   │   ├── providers/         # Provider-specific clients
│   │   │   ├── __init__.py
│   │   │   ├── base.py        # Base LLM client
│   │   │   ├── openai_client.py  # OpenAI implementation
│   │   │   ├── ollama_client.py  # ollama implementation
│   │   │   └── watsonx_client.py # watsonx.ai implementation
│   │   ├── llm_client.py      # Client factory
│   │   ├── system_prompt_generator.py  # Prompt generator
│   │   └── tools_handler.py   # Tools handling
│   ├── ui/                    # User interface components
│   │   ├── colors.py          # Color definitions
│   │   └── ui_helpers.py      # UI utilities
│   ├── cli_options.py         # CLI options processing
│   ├── config.py              # Configuration loader
│   ├── main.py                # Main entry point
│   └── run_command.py         # Command execution
```

## 📈 Advanced Usage

### Tool Execution

The MCP CLI can automatically execute tools provided by the server. In chat mode, simply request information that requires tool usage, and the LLM will automatically select and call the appropriate tools.

Example conversation:

```
You: What tables are available in the database?
Assistant: Let me check for you.
[Tool Call: list_tables]
I found the following tables in the database:
- users
- products
- orders
- categories

You: How many users do we have?
Assistant: I'll query the database for that information.
[Tool Call: read_query]
There are 873 users in the database.
```

### Scripting with Command Mode

Command mode enables powerful automation through shell scripts:

```bash
#!/bin/bash
# Example script to analyze multiple documents

# Process all markdown files in the current directory
for file in *.md; do
  echo "Processing $file..."
  
  # Generate summary
  mcp-cli cmd --server sqlite --input "$file" \
    --prompt "Summarize this document: {{input}}" \
    --output "${file%.md}.summary.md"
  
  # Extract entities
  mcp-cli cmd --server sqlite --input "$file" \
    --prompt "Extract all company names, people, and locations from this text: {{input}}" \
    --output "${file%.md}.entities.txt" --raw
done

# Create a combined report
echo "Creating final report..."
cat *.entities.txt | mcp-cli cmd --server sqlite --input - \
  --prompt "Analyze these entities and identify the most frequently mentioned:" \
  --output report.md
```

### Conversation Management

Track and manage your conversation history:

```
> /conversation
Conversation History (12 messages)
# | Role      | Content
1 | system    | You are an intelligent assistant capable of using t...
2 | user      | What tables are available in the database?
3 | assistant | Let me check for you.
4 | assistant | [Tool call: list_tables]
...

> /conversation 4
Message #4 (Role: assistant)
[Tool call: list_tables]
Tool Calls:
  1. ID: call_list_tables_12345678, Type: function, Name: list_tables
     Arguments: {}

> /save conversation.json
Conversation saved to conversation.json

> /compact
Conversation history compacted with summary.
Summary:
The user asked about database tables, and I listed the available tables (users, products, orders, categories). The user then asked about the number of users, and I queried the database to find there are 873 users.
```

## 📦 Dependencies

The CLI is organized with optional dependency groups:

- **cli**: Rich terminal UI, command completion, and provider integrations
- **dev**: Development tools and testing utilities
- **wasm**: (Reserved for future WebAssembly support)
- **chuk-mcp**: Protocol implementation library (core dependency)

Install with specific extras using:
```bash
pip install "mcp-cli[cli]"     # Basic CLI features
pip install "mcp-cli[cli,dev]" # CLI with development tools
```

## 🤝 Contributing

Contributions are welcome! Please follow these steps:

1. Fork the repository
2. Create a feature branch (`git checkout -b feature/amazing-feature`)
3. Commit your changes (`git commit -m 'Add some amazing feature'`)
4. Push to the branch (`git push origin feature/amazing-feature`)
5. Open a Pull Request

## 📜 License

This project is licensed under the MIT License - see the [LICENSE](LICENSE) file for details.

## 🙏 Acknowledgments

- [Anthropic Claude](https://www.anthropic.com/claude) for assistance with code development
- [Rich](https://github.com/Textualize/rich) for beautiful terminal formatting
- [Typer](https://typer.tiangolo.com/) for CLI argument parsing
- [Prompt Toolkit](https://github.com/prompt-toolkit/python-prompt-toolkit) for interactive input
- [CHUK-MCP](https://github.com/chrishayuk/chuk-mcp) for the core protocol implementation<|MERGE_RESOLUTION|>--- conflicted
+++ resolved
@@ -179,11 +179,7 @@
 
 - `--server`: Specify the server(s) to connect to (comma-separated for multiple)
 - `--config-file`: Path to server configuration file (default: `server_config.json`)
-<<<<<<< HEAD
-- `--provider`: LLM provider to use (`openai`, `watsonx` or `ollama`, default: `openai`)
-=======
 - `--provider`: LLM provider to use (`watsonx`, `openai` or `ollama`, default: `watsonx`)
->>>>>>> c6c761bc
 - `--model`: Specific model to use (provider-dependent defaults)
 - `--disable-filesystem`: Disable filesystem access (default: true)
 
